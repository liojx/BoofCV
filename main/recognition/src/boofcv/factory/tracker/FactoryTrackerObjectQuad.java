--- conflicted
+++ resolved
@@ -20,6 +20,7 @@
 
 import boofcv.abst.tracker.*;
 import boofcv.alg.interpolate.InterpolatePixelMB;
+import boofcv.alg.tracker.circulant.CirculantTracker;
 import boofcv.alg.tracker.circulant.CirculantTrackerOrig;
 import boofcv.alg.tracker.meanshift.LocalWeightedHistogramRotRect;
 import boofcv.alg.tracker.meanshift.PixelLikelihood;
@@ -149,24 +150,34 @@
 	 * Discrete Fourier Transform (DCF), and linear classifiers to track a target.  Fixed sized rectangular target
 	 * and only estimates translation.  Can't detect when it loses track or re-aquire track.
 	 *
+	 * @see {@link CirculantTracker}
+	 *
+	 * @param config Configuration
+	 * @return CirculantTracker
+	 */
+	public static <T extends ImageSingleBand>
+	TrackerObjectQuad<T> circulant( ConfigCirculantTracker config , Class<T> imageType ) {
+
+		CirculantTracker<T> alg = FactoryTrackerObjectAlgs.circulant(config,imageType);
+
+		return new Circulant_to_TrackerObjectQuad<T>(alg,ImageType.single(imageType));
+	}
+
+	/**
+	 * Creates the Circulant feature tracker.  Texture based tracker which uses the theory of circulant matrices,
+	 * Discrete Fourier Transform (DCF), and linear classifiers to track a target.  Fixed sized rectangular target
+	 * and only estimates translation.  Can't detect when it loses track or re-aquire track.
+	 *
 	 * @see {@link boofcv.alg.tracker.circulant.CirculantTrackerOrig}
 	 *
 	 * @param config Configuration
 	 * @return CirculantTracker
 	 */
 	public static <T extends ImageSingleBand>
-<<<<<<< HEAD
 	TrackerObjectQuad<T> circulantOrig(ConfigCirculantTracker config, Class<T> imageType) {
 		CirculantTrackerOrig alg = new CirculantTrackerOrig(
 				config.output_sigma_factor,config.sigma,config.lambda,config.interp_factor,config.maxPixelValue);
 
 		return new CirculantOrig_to_TrackerObjectQuad(alg,ImageType.single(imageType));
-=======
-	TrackerObjectQuad<T> circulant( ConfigCirculantTracker config , Class<T> imageType ) {
-
-		CirculantTracker<T> alg = FactoryTrackerObjectAlgs.circulant(config,imageType);
-
-		return new Circulant_to_TrackerObjectQuad<T>(alg,ImageType.single(imageType));
->>>>>>> 458d3867
 	}
 }